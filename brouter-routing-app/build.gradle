import org.gradle.nativeplatform.platform.internal.DefaultNativePlatform

plugins {
    id 'com.android.application'
}

android {
    compileSdkVersion 31

    defaultConfig {
        applicationId "btools.routingapp"

        versionCode 45
        versionName project.version

        resValue('string', 'app_version', defaultConfig.versionName)
        setProperty("archivesBaseName", "BRouterApp." + defaultConfig.versionName)

        minSdkVersion 14

        testInstrumentationRunner "androidx.test.runner.AndroidJUnitRunner"
    }

    sourceSets.main.assets.srcDirs += new File(project.buildDir, 'assets')

<<<<<<< HEAD
    if (project.hasProperty("RELEASE_STORE_FILE")) {
=======
    if (project.hasProperty("RELEASE_STORE_FILE") && RELEASE_STORE_FILE.length() > 0) {
>>>>>>> ced79f61
        signingConfigs {
            // this uses a file  ~/.gradle/gradle.properties
            // with content:
            // RELEASE_STORE_FILE={path to your keystore}
            // RELEASE_STORE_PASSWORD=*****
            // RELEASE_KEY_ALIAS=*****
            // RELEASE_KEY_PASSWORD=*****
            //
            release {
                // enable signingConfig in buildTypes to get a signed apk file
                storeFile file(RELEASE_STORE_FILE)
                storePassword RELEASE_STORE_PASSWORD
                keyAlias RELEASE_KEY_ALIAS
                keyPassword RELEASE_KEY_PASSWORD

                // Optional, specify signing versions used
                v1SigningEnabled true
                v2SigningEnabled true

            }
        }
    }

    buildTypes {
        release {
            minifyEnabled false
            debuggable false
<<<<<<< HEAD
            if (project.hasProperty("RELEASE_STORE_FILE")) {
=======
            if (project.hasProperty("RELEASE_STORE_FILE") && RELEASE_STORE_FILE.length() > 0) {
>>>>>>> ced79f61
                signingConfig signingConfigs.release
            }
            proguardFiles getDefaultProguardFile('proguard-android-optimize.txt'), 'proguard-rules.pro'
        }
        debug {
            minifyEnabled false
            debuggable true
            proguardFiles getDefaultProguardFile('proguard-android-optimize.txt'), 'proguard-rules.pro'
        }
    }
    lintOptions {
        disable 'InvalidPackage'
        checkReleaseBuilds false
        //added this line to the build.gradle under the /android/app/build.gradle
    }

    compileOptions {
        sourceCompatibility JavaVersion.VERSION_1_8
        targetCompatibility JavaVersion.VERSION_1_8
    }


    flavorDimensions "api"
    productFlavors {
        api19 {
            dimension "api"

            targetSdkVersion 19
        }
        api30 {
            dimension "api"

            targetSdkVersion 30
        }
    }

    applicationVariants.all {
        variant ->
            {
                tasks["merge${variant.name.capitalize()}Assets"].dependsOn(generateProfilesZip)
                tasks["merge${variant.name.capitalize()}Assets"].dependsOn(generateReadmesZip)
            }
    }
}

dependencies {
    implementation 'androidx.appcompat:appcompat:1.4.1'
    implementation "androidx.constraintlayout:constraintlayout:2.1.3"
    implementation 'androidx.work:work-runtime:2.7.1'
    implementation 'com.google.android.material:material:1.5.0'

    implementation project(':brouter-mapaccess')
    implementation project(':brouter-core')
    implementation project(':brouter-expressions')
    implementation project(':brouter-util')

    testImplementation 'junit:junit:4.13.2'

    androidTestImplementation 'androidx.test.ext:junit:1.1.3'
    androidTestImplementation 'androidx.test.espresso:espresso-core:3.4.0'
    androidTestImplementation 'androidx.work:work-testing:2.7.1'
}

task generateProfiles(type: Exec) {
    commandLine = "../misc/scripts/generate_profile_variants.sh"
}

task generateProfilesZip(type: Zip) {
    if (DefaultNativePlatform.getCurrentOperatingSystem().isWindows()) {
        logger.warn("Note: On Windows run script '../misc/scripts/generate_profile_variants.sh' manually to include all profiles")
    } else {
        dependsOn generateProfiles
    }
    archiveFileName = "profiles2.zip"
    from("../misc/profiles2") {
        exclude "all.brf"
        exclude "car-traffic_analysis.brf"
        exclude "car-vario.brf"
        exclude "softaccess.brf"
    }
    destinationDirectory = layout.buildDirectory.dir("assets")
}

task generateReadmesZip(type: Zip) {
    archiveFileName = "readmes.zip"
    from("../docs") {
        include("users/android_quickstart.md")
        include("users/android_advanced.md")
        include("developers/profile_developers_guide.md")
        include("developers/build_segments.md")
    }
    destinationDirectory = layout.buildDirectory.dir("assets")
}<|MERGE_RESOLUTION|>--- conflicted
+++ resolved
@@ -23,11 +23,7 @@
 
     sourceSets.main.assets.srcDirs += new File(project.buildDir, 'assets')
 
-<<<<<<< HEAD
-    if (project.hasProperty("RELEASE_STORE_FILE")) {
-=======
     if (project.hasProperty("RELEASE_STORE_FILE") && RELEASE_STORE_FILE.length() > 0) {
->>>>>>> ced79f61
         signingConfigs {
             // this uses a file  ~/.gradle/gradle.properties
             // with content:
@@ -55,11 +51,7 @@
         release {
             minifyEnabled false
             debuggable false
-<<<<<<< HEAD
-            if (project.hasProperty("RELEASE_STORE_FILE")) {
-=======
             if (project.hasProperty("RELEASE_STORE_FILE") && RELEASE_STORE_FILE.length() > 0) {
->>>>>>> ced79f61
                 signingConfig signingConfigs.release
             }
             proguardFiles getDefaultProguardFile('proguard-android-optimize.txt'), 'proguard-rules.pro'
