package btools.server;

import java.io.BufferedReader;
import java.io.BufferedWriter;
import java.io.File;
import java.io.FileInputStream;
import java.io.IOException;
import java.io.InputStreamReader;
import java.io.OutputStreamWriter;
import java.net.ServerSocket;
import java.net.Socket;
import java.net.InetAddress;
import java.util.HashMap;
import java.util.List;
import java.util.Map;
import java.util.TreeMap;
import java.util.StringTokenizer;

import btools.router.OsmNodeNamed;
import btools.router.OsmTrack;
import btools.router.RoutingContext;
import btools.router.RoutingEngine;
import btools.server.request.RequestHandler;
import btools.server.request.ServerHandler;

public class RouteServer extends Thread
{
	public ServiceContext serviceContext;

  private Socket clientSocket = null;
  private RoutingEngine cr = null;

  public void stopRouter()
  {
    RoutingEngine e = cr;
    if ( e != null ) e.terminate();
  }
    
  public void run()
  {
          BufferedReader br = null;
          BufferedWriter bw = null;
          try
          {
            br = new BufferedReader( new InputStreamReader( clientSocket.getInputStream() ) );
            bw = new BufferedWriter( new OutputStreamWriter( clientSocket.getOutputStream() ) );

            // we just read the first line
            String getline = br.readLine();
            if ( getline == null || getline.startsWith("GET /favicon.ico") )
            {
            	return;
            }

            InetAddress ip = clientSocket.getInetAddress();
            System.out.println( "ip=" + (ip==null ? "null" : ip.toString() ) + " -> " + getline );

            String url = getline.split(" ")[1];
            HashMap<String,String> params = getUrlParams(url);

            long maxRunningTime = getMaxRunningTime();

            RequestHandler handler;
            if ( params.containsKey( "lonlats" ) && params.containsKey( "profile" ) )
            {
            	handler = new ServerHandler( serviceContext, params );
            }
            else
            {
            	throw new IllegalArgumentException( "unknown request syntax: " + getline );
            }
            RoutingContext rc = handler.readRoutingContext();
            List<OsmNodeNamed> wplist = handler.readWayPointList();

            cr = new RoutingEngine( null, null, serviceContext.segmentDir, wplist, rc );
            cr.quite = true;
            cr.doRun( maxRunningTime );

            // http-header
            bw.write( "HTTP/1.1 200 OK\n" );
            bw.write( "Connection: close\n" );
            bw.write( "Content-Type: text/xml; charset=utf-8\n" );
            bw.write( "Access-Control-Allow-Origin: *\n" );
            bw.write( "\n" );

            if ( cr.getErrorMessage() != null )
            {
              bw.write( cr.getErrorMessage() );
              bw.write( "\n" );
            }
            else
            {
              OsmTrack track = cr.getFoundTrack();
              if ( track != null )
              {
                bw.write( handler.formatTrack(track) );
              }
            }
            bw.flush();
          }
          catch (Throwable e)
          {
             System.out.println("RouteServer got exception (will continue): "+e);
             e.printStackTrace();
          }
          finally
          {
              cr = null;
              if ( br != null ) try { br.close(); } catch( Exception e ) {}
              if ( bw != null ) try { bw.close(); } catch( Exception e ) {}
              if ( clientSocket != null ) try { clientSocket.close(); } catch( Exception e ) {}
          }
  }

  public static void main(String[] args) throws Exception
  {
<<<<<<< HEAD
        System.out.println("BRouter 0.98 / 12012014 / abrensch");
        if ( args.length != 4 )
=======
        System.out.println("BRouter 0.9.8 / 12012014 / abrensch");
        if ( args.length != 3 )
>>>>>>> c152770f
        {
          System.out.println("serve BRouter protocol");
          System.out.println("usage: java RouteServer <segmentdir> <profiledir> <port> <maxthreads>");
          return;
        }

        ServiceContext serviceContext = new ServiceContext();
        serviceContext.segmentDir = args[0];
        System.setProperty( "profileBaseDir", args[1] );

        int maxthreads = Integer.parseInt( args[3] );

        TreeMap<Long,RouteServer> threadMap = new TreeMap<Long,RouteServer>();

        ServerSocket serverSocket = new ServerSocket(Integer.parseInt(args[2]));
        long last_ts = 0;
        for (;;)
        {
          Socket clientSocket = serverSocket.accept();
          RouteServer server = new RouteServer();
          server.serviceContext = serviceContext;
          server.clientSocket = clientSocket;

          // kill thread if limit reached
          if ( threadMap.size() >= maxthreads )
          {
             Long k = threadMap.firstKey();
             RouteServer victim = threadMap.get( k );
             threadMap.remove( k );
             victim.stopRouter();
          }

          long ts = System.currentTimeMillis();
          while ( ts <=  last_ts ) ts++;
          threadMap.put( Long.valueOf( ts ), server );
          last_ts = ts;
          server.start();
        }
  }


  private static HashMap<String,String> getUrlParams( String url )
  {
	  HashMap<String,String> params = new HashMap<String,String>();
	  StringTokenizer tk = new StringTokenizer( url, "?&" );
	  while( tk.hasMoreTokens() )
	  {
	    String t = tk.nextToken();
	    StringTokenizer tk2 = new StringTokenizer( t, "=" );
	    if ( tk2.hasMoreTokens() )
	    {
	      String key = tk2.nextToken();
	      if ( tk2.hasMoreTokens() )
	      {
	        String value = tk2.nextToken();
	        params.put( key, value );
	      }
	    }
	  }
	  return params;
  }

  private static long getMaxRunningTime() {
    long maxRunningTime = 60000;
    String sMaxRunningTime = System.getProperty( "maxRunningTime" );
    if ( sMaxRunningTime != null )
    {
      maxRunningTime = Integer.parseInt( sMaxRunningTime ) * 1000;
    }
    return maxRunningTime;
  }
}
<|MERGE_RESOLUTION|>--- conflicted
+++ resolved
@@ -1,195 +1,190 @@
-package btools.server;
-
-import java.io.BufferedReader;
-import java.io.BufferedWriter;
-import java.io.File;
-import java.io.FileInputStream;
-import java.io.IOException;
-import java.io.InputStreamReader;
-import java.io.OutputStreamWriter;
-import java.net.ServerSocket;
-import java.net.Socket;
-import java.net.InetAddress;
-import java.util.HashMap;
-import java.util.List;
-import java.util.Map;
-import java.util.TreeMap;
-import java.util.StringTokenizer;
-
-import btools.router.OsmNodeNamed;
-import btools.router.OsmTrack;
-import btools.router.RoutingContext;
-import btools.router.RoutingEngine;
-import btools.server.request.RequestHandler;
-import btools.server.request.ServerHandler;
-
-public class RouteServer extends Thread
-{
-	public ServiceContext serviceContext;
-
-  private Socket clientSocket = null;
-  private RoutingEngine cr = null;
-
-  public void stopRouter()
-  {
-    RoutingEngine e = cr;
-    if ( e != null ) e.terminate();
-  }
-    
-  public void run()
-  {
-          BufferedReader br = null;
-          BufferedWriter bw = null;
-          try
-          {
-            br = new BufferedReader( new InputStreamReader( clientSocket.getInputStream() ) );
-            bw = new BufferedWriter( new OutputStreamWriter( clientSocket.getOutputStream() ) );
-
-            // we just read the first line
-            String getline = br.readLine();
-            if ( getline == null || getline.startsWith("GET /favicon.ico") )
-            {
-            	return;
-            }
-
-            InetAddress ip = clientSocket.getInetAddress();
-            System.out.println( "ip=" + (ip==null ? "null" : ip.toString() ) + " -> " + getline );
-
-            String url = getline.split(" ")[1];
-            HashMap<String,String> params = getUrlParams(url);
-
-            long maxRunningTime = getMaxRunningTime();
-
-            RequestHandler handler;
-            if ( params.containsKey( "lonlats" ) && params.containsKey( "profile" ) )
-            {
-            	handler = new ServerHandler( serviceContext, params );
-            }
-            else
-            {
-            	throw new IllegalArgumentException( "unknown request syntax: " + getline );
-            }
-            RoutingContext rc = handler.readRoutingContext();
-            List<OsmNodeNamed> wplist = handler.readWayPointList();
-
-            cr = new RoutingEngine( null, null, serviceContext.segmentDir, wplist, rc );
-            cr.quite = true;
-            cr.doRun( maxRunningTime );
-
-            // http-header
-            bw.write( "HTTP/1.1 200 OK\n" );
-            bw.write( "Connection: close\n" );
-            bw.write( "Content-Type: text/xml; charset=utf-8\n" );
-            bw.write( "Access-Control-Allow-Origin: *\n" );
-            bw.write( "\n" );
-
-            if ( cr.getErrorMessage() != null )
-            {
-              bw.write( cr.getErrorMessage() );
-              bw.write( "\n" );
-            }
-            else
-            {
-              OsmTrack track = cr.getFoundTrack();
-              if ( track != null )
-              {
-                bw.write( handler.formatTrack(track) );
-              }
-            }
-            bw.flush();
-          }
-          catch (Throwable e)
-          {
-             System.out.println("RouteServer got exception (will continue): "+e);
-             e.printStackTrace();
-          }
-          finally
-          {
-              cr = null;
-              if ( br != null ) try { br.close(); } catch( Exception e ) {}
-              if ( bw != null ) try { bw.close(); } catch( Exception e ) {}
-              if ( clientSocket != null ) try { clientSocket.close(); } catch( Exception e ) {}
-          }
-  }
-
-  public static void main(String[] args) throws Exception
-  {
-<<<<<<< HEAD
-        System.out.println("BRouter 0.98 / 12012014 / abrensch");
-        if ( args.length != 4 )
-=======
-        System.out.println("BRouter 0.9.8 / 12012014 / abrensch");
-        if ( args.length != 3 )
->>>>>>> c152770f
-        {
-          System.out.println("serve BRouter protocol");
-          System.out.println("usage: java RouteServer <segmentdir> <profiledir> <port> <maxthreads>");
-          return;
-        }
-
-        ServiceContext serviceContext = new ServiceContext();
-        serviceContext.segmentDir = args[0];
-        System.setProperty( "profileBaseDir", args[1] );
-
-        int maxthreads = Integer.parseInt( args[3] );
-
-        TreeMap<Long,RouteServer> threadMap = new TreeMap<Long,RouteServer>();
-
-        ServerSocket serverSocket = new ServerSocket(Integer.parseInt(args[2]));
-        long last_ts = 0;
-        for (;;)
-        {
-          Socket clientSocket = serverSocket.accept();
-          RouteServer server = new RouteServer();
-          server.serviceContext = serviceContext;
-          server.clientSocket = clientSocket;
-
-          // kill thread if limit reached
-          if ( threadMap.size() >= maxthreads )
-          {
-             Long k = threadMap.firstKey();
-             RouteServer victim = threadMap.get( k );
-             threadMap.remove( k );
-             victim.stopRouter();
-          }
-
-          long ts = System.currentTimeMillis();
-          while ( ts <=  last_ts ) ts++;
-          threadMap.put( Long.valueOf( ts ), server );
-          last_ts = ts;
-          server.start();
-        }
-  }
-
-
-  private static HashMap<String,String> getUrlParams( String url )
-  {
-	  HashMap<String,String> params = new HashMap<String,String>();
-	  StringTokenizer tk = new StringTokenizer( url, "?&" );
-	  while( tk.hasMoreTokens() )
-	  {
-	    String t = tk.nextToken();
-	    StringTokenizer tk2 = new StringTokenizer( t, "=" );
-	    if ( tk2.hasMoreTokens() )
-	    {
-	      String key = tk2.nextToken();
-	      if ( tk2.hasMoreTokens() )
-	      {
-	        String value = tk2.nextToken();
-	        params.put( key, value );
-	      }
-	    }
-	  }
-	  return params;
-  }
-
-  private static long getMaxRunningTime() {
-    long maxRunningTime = 60000;
-    String sMaxRunningTime = System.getProperty( "maxRunningTime" );
-    if ( sMaxRunningTime != null )
-    {
-      maxRunningTime = Integer.parseInt( sMaxRunningTime ) * 1000;
-    }
-    return maxRunningTime;
-  }
-}
+package btools.server;
+
+import java.io.BufferedReader;
+import java.io.BufferedWriter;
+import java.io.File;
+import java.io.FileInputStream;
+import java.io.IOException;
+import java.io.InputStreamReader;
+import java.io.OutputStreamWriter;
+import java.net.ServerSocket;
+import java.net.Socket;
+import java.net.InetAddress;
+import java.util.HashMap;
+import java.util.List;
+import java.util.Map;
+import java.util.TreeMap;
+import java.util.StringTokenizer;
+
+import btools.router.OsmNodeNamed;
+import btools.router.OsmTrack;
+import btools.router.RoutingContext;
+import btools.router.RoutingEngine;
+import btools.server.request.RequestHandler;
+import btools.server.request.ServerHandler;
+
+public class RouteServer extends Thread
+{
+	public ServiceContext serviceContext;
+
+  private Socket clientSocket = null;
+  private RoutingEngine cr = null;
+
+  public void stopRouter()
+  {
+    RoutingEngine e = cr;
+    if ( e != null ) e.terminate();
+  }
+    
+  public void run()
+  {
+          BufferedReader br = null;
+          BufferedWriter bw = null;
+          try
+          {
+            br = new BufferedReader( new InputStreamReader( clientSocket.getInputStream() ) );
+            bw = new BufferedWriter( new OutputStreamWriter( clientSocket.getOutputStream() ) );
+
+            // we just read the first line
+            String getline = br.readLine();
+            if ( getline == null || getline.startsWith("GET /favicon.ico") )
+            {
+            	return;
+            }
+
+            InetAddress ip = clientSocket.getInetAddress();
+            System.out.println( "ip=" + (ip==null ? "null" : ip.toString() ) + " -> " + getline );
+
+            String url = getline.split(" ")[1];
+            HashMap<String,String> params = getUrlParams(url);
+
+            long maxRunningTime = getMaxRunningTime();
+
+            RequestHandler handler;
+            if ( params.containsKey( "lonlats" ) && params.containsKey( "profile" ) )
+            {
+            	handler = new ServerHandler( serviceContext, params );
+            }
+            else
+            {
+            	throw new IllegalArgumentException( "unknown request syntax: " + getline );
+            }
+            RoutingContext rc = handler.readRoutingContext();
+            List<OsmNodeNamed> wplist = handler.readWayPointList();
+
+            cr = new RoutingEngine( null, null, serviceContext.segmentDir, wplist, rc );
+            cr.quite = true;
+            cr.doRun( maxRunningTime );
+
+            // http-header
+            bw.write( "HTTP/1.1 200 OK\n" );
+            bw.write( "Connection: close\n" );
+            bw.write( "Content-Type: text/xml; charset=utf-8\n" );
+            bw.write( "Access-Control-Allow-Origin: *\n" );
+            bw.write( "\n" );
+
+            if ( cr.getErrorMessage() != null )
+            {
+              bw.write( cr.getErrorMessage() );
+              bw.write( "\n" );
+            }
+            else
+            {
+              OsmTrack track = cr.getFoundTrack();
+              if ( track != null )
+              {
+                bw.write( handler.formatTrack(track) );
+              }
+            }
+            bw.flush();
+          }
+          catch (Throwable e)
+          {
+             System.out.println("RouteServer got exception (will continue): "+e);
+             e.printStackTrace();
+          }
+          finally
+          {
+              cr = null;
+              if ( br != null ) try { br.close(); } catch( Exception e ) {}
+              if ( bw != null ) try { bw.close(); } catch( Exception e ) {}
+              if ( clientSocket != null ) try { clientSocket.close(); } catch( Exception e ) {}
+          }
+  }
+
+  public static void main(String[] args) throws Exception
+  {
+        System.out.println("BRouter 0.9.8 / 12012014 / abrensch");
+        if ( args.length != 4 )
+        {
+          System.out.println("serve BRouter protocol");
+          System.out.println("usage: java RouteServer <segmentdir> <profiledir> <port> <maxthreads>");
+          return;
+        }
+
+        ServiceContext serviceContext = new ServiceContext();
+        serviceContext.segmentDir = args[0];
+        System.setProperty( "profileBaseDir", args[1] );
+
+        int maxthreads = Integer.parseInt( args[3] );
+
+        TreeMap<Long,RouteServer> threadMap = new TreeMap<Long,RouteServer>();
+
+        ServerSocket serverSocket = new ServerSocket(Integer.parseInt(args[2]));
+        long last_ts = 0;
+        for (;;)
+        {
+          Socket clientSocket = serverSocket.accept();
+          RouteServer server = new RouteServer();
+          server.serviceContext = serviceContext;
+          server.clientSocket = clientSocket;
+
+          // kill thread if limit reached
+          if ( threadMap.size() >= maxthreads )
+          {
+             Long k = threadMap.firstKey();
+             RouteServer victim = threadMap.get( k );
+             threadMap.remove( k );
+             victim.stopRouter();
+          }
+
+          long ts = System.currentTimeMillis();
+          while ( ts <=  last_ts ) ts++;
+          threadMap.put( Long.valueOf( ts ), server );
+          last_ts = ts;
+          server.start();
+        }
+  }
+
+
+  private static HashMap<String,String> getUrlParams( String url )
+  {
+	  HashMap<String,String> params = new HashMap<String,String>();
+	  StringTokenizer tk = new StringTokenizer( url, "?&" );
+	  while( tk.hasMoreTokens() )
+	  {
+	    String t = tk.nextToken();
+	    StringTokenizer tk2 = new StringTokenizer( t, "=" );
+	    if ( tk2.hasMoreTokens() )
+	    {
+	      String key = tk2.nextToken();
+	      if ( tk2.hasMoreTokens() )
+	      {
+	        String value = tk2.nextToken();
+	        params.put( key, value );
+	      }
+	    }
+	  }
+	  return params;
+  }
+
+  private static long getMaxRunningTime() {
+    long maxRunningTime = 60000;
+    String sMaxRunningTime = System.getProperty( "maxRunningTime" );
+    if ( sMaxRunningTime != null )
+    {
+      maxRunningTime = Integer.parseInt( sMaxRunningTime ) * 1000;
+    }
+    return maxRunningTime;
+  }
+}