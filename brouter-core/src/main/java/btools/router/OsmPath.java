/**
 * Container for link between two Osm nodes
 *
 * @author ab
 */
package btools.router;

import java.io.IOException;

import btools.mapaccess.OsmLink;
import btools.mapaccess.OsmLinkHolder;
import btools.mapaccess.OsmNode;
import btools.mapaccess.OsmTransferNode;
import btools.mapaccess.TurnRestriction;

abstract class OsmPath implements OsmLinkHolder
{
  /**
   * The cost of that path (a modified distance)
   */
  public int cost = 0;

  // the elevation assumed for that path can have a value
  // if the corresponding node has not
  public short selev;

  public int airdistance = 0; // distance to endpos
  
  protected OsmNode sourceNode;
  protected OsmNode targetNode;

  protected OsmLink link;
  public OsmPathElement originElement;
  public OsmPathElement myElement;

  protected float traffic;

  private OsmLinkHolder nextForLink = null;

  public int treedepth = 0;

  // the position of the waypoint just before
  // this path position (for angle calculation)
  public int originLon;
  public int originLat;

  // the classifier of the segment just before this paths position
  protected float lastClassifier;
  protected float lastInitialCost;

  protected int priorityclassifier;

  private static final int PATH_START_BIT = 1;
  private static final int CAN_LEAVE_DESTINATION_BIT = 2;
  private static final int IS_ON_DESTINATION_BIT = 4;
  private static final int HAD_DESTINATION_START_BIT = 8;
  protected int bitfield = PATH_START_BIT;

  private boolean getBit( int mask )
  {
    return (bitfield & mask ) != 0;
  }

  private void setBit( int mask, boolean bit )
  {
    if ( getBit( mask ) != bit )
    {
      bitfield ^= mask;
    }
  }

  public boolean didEnterDestinationArea()
  {
    return !getBit( HAD_DESTINATION_START_BIT ) && getBit( IS_ON_DESTINATION_BIT );
  }

  public MessageData message;

  public void unregisterUpTree( RoutingContext rc )
  {
    try
    {
      OsmPathElement pe = originElement;
      while( pe instanceof OsmPathElementWithTraffic && ((OsmPathElementWithTraffic)pe).unregister(rc) )
      {
        pe = pe.origin;
      }
    }
    catch( IOException ioe )
    {
      throw new RuntimeException( ioe );
    }
  }

  public void registerUpTree()
  {
    if ( originElement instanceof OsmPathElementWithTraffic )
    {
      OsmPathElementWithTraffic ot = (OsmPathElementWithTraffic)originElement;
      ot.register();
      ot.addTraffic( traffic );
    }
  }

  public void init( OsmLink link )
  {
    this.link = link;
    targetNode = link.getTarget( null );
    selev = targetNode.getSElev();

    originLon = -1;
    originLat = -1;
  }

  public void init( OsmPath origin, OsmLink link, OsmTrack refTrack, boolean detailMode, RoutingContext rc )
  {
    if ( origin.myElement == null )
    {
      origin.myElement = OsmPathElement.create( origin, rc.countTraffic );
    }
    this.originElement = origin.myElement;
    this.link = link;
    this.sourceNode = origin.targetNode;
    this.targetNode = link.getTarget( sourceNode );
    this.cost = origin.cost;
    this.lastClassifier = origin.lastClassifier;
    this.lastInitialCost = origin.lastInitialCost;
    this.bitfield = origin.bitfield;
    init( origin );
    addAddionalPenalty(refTrack, detailMode, origin, link, rc );
  }
  
  protected abstract void init( OsmPath orig );

  protected abstract void resetState();


  protected void addAddionalPenalty(OsmTrack refTrack, boolean detailMode, OsmPath origin, OsmLink link, RoutingContext rc )
  {
    byte[] description = link.descriptionBitmap;
    if ( description == null ) throw new IllegalArgumentException( "null description for: " + link );

    boolean recordTransferNodes = detailMode || rc.countTraffic;

    rc.nogomatch = false;

    // extract the 3 positions of the first section
    int lon0 = origin.originLon;
    int lat0 = origin.originLat;

    int lon1 = sourceNode.getILon();
    int lat1 = sourceNode.getILat();
    short ele1 = origin.selev;

    int linkdisttotal = 0;

    message = detailMode ? new MessageData() : null;

    boolean isReverse = link.isReverse( sourceNode );

    // evaluate the way tags
    rc.expctxWay.evaluate( rc.inverseDirection ^ isReverse, description );


    // calculate the costfactor inputs
    float costfactor = rc.expctxWay.getCostfactor();
    boolean isTrafficBackbone = cost == 0 && rc.expctxWay.getIsTrafficBackbone() > 0.f;
    int lastpriorityclassifier = priorityclassifier;
    priorityclassifier = (int)rc.expctxWay.getPriorityClassifier();

    // *** add initial cost if the classifier changed
    float newClassifier = rc.expctxWay.getInitialClassifier();
    float newInitialCost = rc.expctxWay.getInitialcost();
    float classifierDiff = newClassifier - lastClassifier;
    if ( newClassifier != 0. && lastClassifier != 0. && ( classifierDiff > 0.0005 || classifierDiff < -0.0005 ) )
    {
      float initialcost = rc.inverseDirection ? lastInitialCost : newInitialCost;
      if ( initialcost >= 1000000. )
      {
        cost = -1;
        return;
      }

      int iicost = (int)initialcost;
      if ( message != null )
      {
        message.linkinitcost += iicost;
      }
      cost += iicost;
    }
    lastClassifier = newClassifier;
    lastInitialCost = newInitialCost;

    // *** destination logic: no destination access in between 
    int classifiermask = (int)rc.expctxWay.getClassifierMask();
    boolean newDestination = (classifiermask & 64) != 0;
    boolean oldDestination = getBit( IS_ON_DESTINATION_BIT );
    if ( getBit( PATH_START_BIT ) )
    {
      setBit( PATH_START_BIT, false );
      setBit( CAN_LEAVE_DESTINATION_BIT, newDestination );
      setBit( HAD_DESTINATION_START_BIT, newDestination );
    }
    else
    {
      if ( oldDestination && !newDestination )
      {
        if ( getBit( CAN_LEAVE_DESTINATION_BIT ) )
        {
          setBit( CAN_LEAVE_DESTINATION_BIT, false );
        }
        else
        {
          cost = -1;
          return;
        }
      }
    }
    setBit( IS_ON_DESTINATION_BIT, newDestination );
    

    OsmTransferNode transferNode = link.geometry == null ? null
                  : rc.geometryDecoder.decodeGeometry( link.geometry, sourceNode, targetNode, isReverse );

    for(int nsection=0; ;nsection++)
    {
    
      originLon = lon1;
      originLat = lat1;

      int lon2;
      int lat2;
      short ele2;

      if ( transferNode == null )
      {
        lon2 = targetNode.ilon;
        lat2 = targetNode.ilat;
        ele2 = targetNode.selev;
      }
      else
      {
        lon2 = transferNode.ilon;
        lat2 = transferNode.ilat;
        ele2 = transferNode.selev;
      }

      boolean isStartpoint = lon0 == -1 && lat0 == -1;

      // check turn restrictions (n detail mode (=final pass) no TR to not mess up voice hints)
<<<<<<< HEAD
      if ( nsection == 0 && !isStartpoint )
=======
      if ( nsection == 0 && rc.considerTurnRestrictions && !detailMode&& !isStartpoint )
>>>>>>> 195a39ed
      {
        boolean hasAnyPositive = false;
        boolean hasPositive = false;
        boolean hasNegative = false;
        TurnRestriction tr = sourceNode.firstRestriction;
        while( tr != null )
        {
          if ( ( tr.exceptBikes() && rc.bikeMode ) || tr.exceptMotorcars() && rc.carMode )
          {
            tr = tr.next;
            continue;
          }
          int fromLon = rc.inverseDirection ? lon2 : lon0;
          int fromLat = rc.inverseDirection ? lat2 : lat0;
          int toLon = rc.inverseDirection ? lon0 : lon2;
          int toLat = rc.inverseDirection ? lat0 : lat2;
          if ( tr.fromLon == fromLon && tr.fromLat == fromLat )
          {
            if ( tr.isPositive )
            {
              hasAnyPositive = true;
            }
            if ( tr.toLon == toLon && tr.toLat == toLat )
            {
              if ( tr.isPositive )
              {
                hasPositive = true;
              }
              else
              {
                hasNegative = true;
              }
            }
          }
          tr = tr.next;
        }
        if ( !hasPositive && ( hasAnyPositive || hasNegative ) )
        {
          if ( rc.considerTurnRestrictions && !detailMode )
          {
            cost = -1;
            return;
          }
          if ( !rc.considerTurnRestrictions && detailMode ) // detect effective (=suspect) TRs
          {
            if ( rc.suspectTRs != null && priorityclassifier > 20 && cost > 2000 && cost < rc.maxcost - 2000 )
            {
              Long id = Long.valueOf( sourceNode.getIdFromPos() );
              if ( rc.suspectTRs.get( id ) == null )
              {
System.out.println( "bad TR candidate: " + id );
                rc.suspectTRs.put( id, Integer.valueOf( priorityclassifier ) );
              }
            }
          }
        }
      }

      // if recording, new MessageData for each section (needed for turn-instructions)
      if ( message != null && message.wayKeyValues != null )
      {
        originElement.message = message;
        message = new MessageData();
      }

      int dist = rc.calcDistance( lon1, lat1, lon2, lat2 );
      
      boolean stopAtEndpoint = false;
      if ( rc.shortestmatch )
      {
        if ( rc.isEndpoint )
        {
          stopAtEndpoint = true;
          ele2 = interpolateEle( ele1, ele2, rc.wayfraction );
        }
        else
        {
          // we just start here, reset everything
          cost = 0;
          resetState();
          lon0 = -1; // reset turncost-pipe
          lat0 = -1;
          isStartpoint = true;

          if ( recordTransferNodes )
          {
            if (  rc.wayfraction > 0. )
            {
              ele1 = interpolateEle( ele1, ele2, 1. - rc.wayfraction );
              originElement = OsmPathElement.create( rc.ilonshortest, rc.ilatshortest, ele1, null, rc.countTraffic );
            }
            else
            {
              originElement = null; // prevent duplicate point
            }
          }
        }
      }

      if ( message != null )
      {
        message.linkdist += dist;
      }
      linkdisttotal += dist;

      // apply a start-direction if appropriate (by faking the origin position)
      if ( isStartpoint )
      {
        if ( rc.startDirectionValid )
        {
          double dir = rc.startDirection.intValue() / 57.29578;
          lon0 = lon1 - (int) ( 1000. * Math.sin( dir ) / rc.getCosLat() );
          lat0 = lat1 - (int) ( 1000. * Math.cos( dir ) );
        }
        else
        {
          lon0 = lon1 - (lon2-lon1);
          lat0 = lat1 - (lat2-lat1);
        }
      }
      double angle = rc.calcAngle( lon0, lat0, lon1, lat1, lon2, lat2 );
      double cosangle = rc.getCosAngle();

      // *** elevation stuff
      double delta_h = 0.;
      if ( ele2 == Short.MIN_VALUE ) ele2 = ele1;
      if ( ele1 != Short.MIN_VALUE )
      {
        delta_h = (ele2 - ele1)/4.;
        if ( rc.inverseDirection )
        {
          delta_h = -delta_h;
        }
      }

      double elevation = ele2 == Short.MIN_VALUE ? 100. : ele2/4.;

      double sectionCost = processWaySection( rc, dist, delta_h, elevation, angle, cosangle, isStartpoint, nsection, lastpriorityclassifier );
      if ( ( sectionCost < 0. || costfactor > 9996. && !detailMode ) || sectionCost + cost >= 2000000000. )
      {
        if ( ( costfactor == 9998. && priorityclassifier == lastpriorityclassifier ) || costfactor == 9997. )
        {
          rc.foundWayBlock = Math.max( rc.foundWayBlock, priorityclassifier );
        }
        cost = -1;
        return;
      }

      if ( isTrafficBackbone )
      {
        sectionCost = 0.;
      }

      cost += (int)sectionCost;

      // calculate traffic
      if ( rc.countTraffic )
      {
        int minDist = (int)rc.trafficSourceMinDist;
        int cost2 = cost < minDist ? minDist : cost;
        traffic += dist*rc.expctxWay.getTrafficSourceDensity()*Math.pow(cost2/10000.f,rc.trafficSourceExponent);
      }

      if ( message != null )
      {
        message.turnangle = (float)angle;
        message.time = (float)getTotalTime();
        message.energy = (float)getTotalEnergy();
        message.priorityclassifier = priorityclassifier;
        message.classifiermask = classifiermask;
        message.lon = lon2;
        message.lat = lat2;
        message.ele = ele2;
        message.wayKeyValues = rc.expctxWay.getKeyValueDescription( isReverse, description );
      }

      if ( stopAtEndpoint )
      {
        if ( recordTransferNodes )
        {
          originElement = OsmPathElement.create( rc.ilonshortest, rc.ilatshortest, ele2, originElement, rc.countTraffic );
          originElement.cost = cost;
          if ( message != null )
          {
            originElement.message = message;
          }
        }
        if ( rc.nogomatch )
        {
          cost = -1;
        }
        return;
      }

      if ( transferNode == null )
      {
        // *** penalty for being part of the reference track
        if ( refTrack != null && refTrack.containsNode( targetNode ) && refTrack.containsNode( sourceNode ) )
        {
          int reftrackcost = linkdisttotal;
          cost += reftrackcost;
        }
        selev = ele2;
        break;
      }
      transferNode = transferNode.next;

      if ( recordTransferNodes )
      {
        originElement = OsmPathElement.create( lon2, lat2, ele2, originElement, rc.countTraffic );
        originElement.cost = cost;
        originElement.addTraffic( traffic );
        traffic = 0;
      }
      lon0 = lon1;
      lat0 = lat1;
      lon1 = lon2;
      lat1 = lat2;
      ele1 = ele2;
    }

    // check for nogo-matches (after the *actual* start of segment)
    if ( rc.nogomatch )
    {
      cost = -1;
      return;
    }

    // add target-node costs
    double targetCost = processTargetNode( rc );
    if ( targetCost < 0. || targetCost + cost >= 2000000000. )
    {
      if ( rc.suspectNodes != null && priorityclassifier > 20 && rc.inverseDirection == rc.inverseRouting )
      {
        rc.foundNodeBlock = true;
        Long id = Long.valueOf( targetNode.getIdFromPos() );
        Integer val = rc.suspectNodes.get( id );
        if ( val == null || priorityclassifier > val.intValue() )
        {
          rc.suspectNodes.put( id, Integer.valueOf( priorityclassifier ) );
        }
      }

      cost = -1;
      return;
    }
    cost += (int)targetCost;
  }


  public short interpolateEle( short e1, short e2, double fraction )
  {
    if ( e1 == Short.MIN_VALUE || e2 == Short.MIN_VALUE )
    {
      return Short.MIN_VALUE;
    }
    return (short)( e1*(1.-fraction) + e2*fraction );
  }

  protected abstract double processWaySection( RoutingContext rc, double dist, double delta_h, double elevation, double angle, double cosangle, boolean isStartpoint, int nsection, int lastpriorityclassifier );

  protected abstract double processTargetNode( RoutingContext rc );

  public abstract int elevationCorrection( RoutingContext rc );

  public abstract boolean definitlyWorseThan( OsmPath p, RoutingContext rc );

  public OsmNode getSourceNode()
  {
    return sourceNode;
  }

  public OsmNode getTargetNode()
  {
    return targetNode;
  }

  public OsmLink getLink()
  {
    return link;
  }


  public void setNextForLink( OsmLinkHolder holder )
  {
    nextForLink = holder;
  }

  public OsmLinkHolder getNextForLink()
  {
    return nextForLink;
  }

  public double getTotalTime()
  {
    return 0.;
  }
  
  public double getTotalEnergy()
  {
    return 0.;
  }
}
<|MERGE_RESOLUTION|>--- conflicted
+++ resolved
@@ -1,558 +1,554 @@
-/**
- * Container for link between two Osm nodes
- *
- * @author ab
- */
-package btools.router;
-
-import java.io.IOException;
-
-import btools.mapaccess.OsmLink;
-import btools.mapaccess.OsmLinkHolder;
-import btools.mapaccess.OsmNode;
-import btools.mapaccess.OsmTransferNode;
-import btools.mapaccess.TurnRestriction;
-
-abstract class OsmPath implements OsmLinkHolder
-{
-  /**
-   * The cost of that path (a modified distance)
-   */
-  public int cost = 0;
-
-  // the elevation assumed for that path can have a value
-  // if the corresponding node has not
-  public short selev;
-
-  public int airdistance = 0; // distance to endpos
-  
-  protected OsmNode sourceNode;
-  protected OsmNode targetNode;
-
-  protected OsmLink link;
-  public OsmPathElement originElement;
-  public OsmPathElement myElement;
-
-  protected float traffic;
-
-  private OsmLinkHolder nextForLink = null;
-
-  public int treedepth = 0;
-
-  // the position of the waypoint just before
-  // this path position (for angle calculation)
-  public int originLon;
-  public int originLat;
-
-  // the classifier of the segment just before this paths position
-  protected float lastClassifier;
-  protected float lastInitialCost;
-
-  protected int priorityclassifier;
-
-  private static final int PATH_START_BIT = 1;
-  private static final int CAN_LEAVE_DESTINATION_BIT = 2;
-  private static final int IS_ON_DESTINATION_BIT = 4;
-  private static final int HAD_DESTINATION_START_BIT = 8;
-  protected int bitfield = PATH_START_BIT;
-
-  private boolean getBit( int mask )
-  {
-    return (bitfield & mask ) != 0;
-  }
-
-  private void setBit( int mask, boolean bit )
-  {
-    if ( getBit( mask ) != bit )
-    {
-      bitfield ^= mask;
-    }
-  }
-
-  public boolean didEnterDestinationArea()
-  {
-    return !getBit( HAD_DESTINATION_START_BIT ) && getBit( IS_ON_DESTINATION_BIT );
-  }
-
-  public MessageData message;
-
-  public void unregisterUpTree( RoutingContext rc )
-  {
-    try
-    {
-      OsmPathElement pe = originElement;
-      while( pe instanceof OsmPathElementWithTraffic && ((OsmPathElementWithTraffic)pe).unregister(rc) )
-      {
-        pe = pe.origin;
-      }
-    }
-    catch( IOException ioe )
-    {
-      throw new RuntimeException( ioe );
-    }
-  }
-
-  public void registerUpTree()
-  {
-    if ( originElement instanceof OsmPathElementWithTraffic )
-    {
-      OsmPathElementWithTraffic ot = (OsmPathElementWithTraffic)originElement;
-      ot.register();
-      ot.addTraffic( traffic );
-    }
-  }
-
-  public void init( OsmLink link )
-  {
-    this.link = link;
-    targetNode = link.getTarget( null );
-    selev = targetNode.getSElev();
-
-    originLon = -1;
-    originLat = -1;
-  }
-
-  public void init( OsmPath origin, OsmLink link, OsmTrack refTrack, boolean detailMode, RoutingContext rc )
-  {
-    if ( origin.myElement == null )
-    {
-      origin.myElement = OsmPathElement.create( origin, rc.countTraffic );
-    }
-    this.originElement = origin.myElement;
-    this.link = link;
-    this.sourceNode = origin.targetNode;
-    this.targetNode = link.getTarget( sourceNode );
-    this.cost = origin.cost;
-    this.lastClassifier = origin.lastClassifier;
-    this.lastInitialCost = origin.lastInitialCost;
-    this.bitfield = origin.bitfield;
-    init( origin );
-    addAddionalPenalty(refTrack, detailMode, origin, link, rc );
-  }
-  
-  protected abstract void init( OsmPath orig );
-
-  protected abstract void resetState();
-
-
-  protected void addAddionalPenalty(OsmTrack refTrack, boolean detailMode, OsmPath origin, OsmLink link, RoutingContext rc )
-  {
-    byte[] description = link.descriptionBitmap;
-    if ( description == null ) throw new IllegalArgumentException( "null description for: " + link );
-
-    boolean recordTransferNodes = detailMode || rc.countTraffic;
-
-    rc.nogomatch = false;
-
-    // extract the 3 positions of the first section
-    int lon0 = origin.originLon;
-    int lat0 = origin.originLat;
-
-    int lon1 = sourceNode.getILon();
-    int lat1 = sourceNode.getILat();
-    short ele1 = origin.selev;
-
-    int linkdisttotal = 0;
-
-    message = detailMode ? new MessageData() : null;
-
-    boolean isReverse = link.isReverse( sourceNode );
-
-    // evaluate the way tags
-    rc.expctxWay.evaluate( rc.inverseDirection ^ isReverse, description );
-
-
-    // calculate the costfactor inputs
-    float costfactor = rc.expctxWay.getCostfactor();
-    boolean isTrafficBackbone = cost == 0 && rc.expctxWay.getIsTrafficBackbone() > 0.f;
-    int lastpriorityclassifier = priorityclassifier;
-    priorityclassifier = (int)rc.expctxWay.getPriorityClassifier();
-
-    // *** add initial cost if the classifier changed
-    float newClassifier = rc.expctxWay.getInitialClassifier();
-    float newInitialCost = rc.expctxWay.getInitialcost();
-    float classifierDiff = newClassifier - lastClassifier;
-    if ( newClassifier != 0. && lastClassifier != 0. && ( classifierDiff > 0.0005 || classifierDiff < -0.0005 ) )
-    {
-      float initialcost = rc.inverseDirection ? lastInitialCost : newInitialCost;
-      if ( initialcost >= 1000000. )
-      {
-        cost = -1;
-        return;
-      }
-
-      int iicost = (int)initialcost;
-      if ( message != null )
-      {
-        message.linkinitcost += iicost;
-      }
-      cost += iicost;
-    }
-    lastClassifier = newClassifier;
-    lastInitialCost = newInitialCost;
-
-    // *** destination logic: no destination access in between 
-    int classifiermask = (int)rc.expctxWay.getClassifierMask();
-    boolean newDestination = (classifiermask & 64) != 0;
-    boolean oldDestination = getBit( IS_ON_DESTINATION_BIT );
-    if ( getBit( PATH_START_BIT ) )
-    {
-      setBit( PATH_START_BIT, false );
-      setBit( CAN_LEAVE_DESTINATION_BIT, newDestination );
-      setBit( HAD_DESTINATION_START_BIT, newDestination );
-    }
-    else
-    {
-      if ( oldDestination && !newDestination )
-      {
-        if ( getBit( CAN_LEAVE_DESTINATION_BIT ) )
-        {
-          setBit( CAN_LEAVE_DESTINATION_BIT, false );
-        }
-        else
-        {
-          cost = -1;
-          return;
-        }
-      }
-    }
-    setBit( IS_ON_DESTINATION_BIT, newDestination );
-    
-
-    OsmTransferNode transferNode = link.geometry == null ? null
-                  : rc.geometryDecoder.decodeGeometry( link.geometry, sourceNode, targetNode, isReverse );
-
-    for(int nsection=0; ;nsection++)
-    {
-    
-      originLon = lon1;
-      originLat = lat1;
-
-      int lon2;
-      int lat2;
-      short ele2;
-
-      if ( transferNode == null )
-      {
-        lon2 = targetNode.ilon;
-        lat2 = targetNode.ilat;
-        ele2 = targetNode.selev;
-      }
-      else
-      {
-        lon2 = transferNode.ilon;
-        lat2 = transferNode.ilat;
-        ele2 = transferNode.selev;
-      }
-
-      boolean isStartpoint = lon0 == -1 && lat0 == -1;
-
-      // check turn restrictions (n detail mode (=final pass) no TR to not mess up voice hints)
-<<<<<<< HEAD
-      if ( nsection == 0 && !isStartpoint )
-=======
-      if ( nsection == 0 && rc.considerTurnRestrictions && !detailMode&& !isStartpoint )
->>>>>>> 195a39ed
-      {
-        boolean hasAnyPositive = false;
-        boolean hasPositive = false;
-        boolean hasNegative = false;
-        TurnRestriction tr = sourceNode.firstRestriction;
-        while( tr != null )
-        {
-          if ( ( tr.exceptBikes() && rc.bikeMode ) || tr.exceptMotorcars() && rc.carMode )
-          {
-            tr = tr.next;
-            continue;
-          }
-          int fromLon = rc.inverseDirection ? lon2 : lon0;
-          int fromLat = rc.inverseDirection ? lat2 : lat0;
-          int toLon = rc.inverseDirection ? lon0 : lon2;
-          int toLat = rc.inverseDirection ? lat0 : lat2;
-          if ( tr.fromLon == fromLon && tr.fromLat == fromLat )
-          {
-            if ( tr.isPositive )
-            {
-              hasAnyPositive = true;
-            }
-            if ( tr.toLon == toLon && tr.toLat == toLat )
-            {
-              if ( tr.isPositive )
-              {
-                hasPositive = true;
-              }
-              else
-              {
-                hasNegative = true;
-              }
-            }
-          }
-          tr = tr.next;
-        }
-        if ( !hasPositive && ( hasAnyPositive || hasNegative ) )
-        {
-          if ( rc.considerTurnRestrictions && !detailMode )
-          {
-            cost = -1;
-            return;
-          }
-          if ( !rc.considerTurnRestrictions && detailMode ) // detect effective (=suspect) TRs
-          {
-            if ( rc.suspectTRs != null && priorityclassifier > 20 && cost > 2000 && cost < rc.maxcost - 2000 )
-            {
-              Long id = Long.valueOf( sourceNode.getIdFromPos() );
-              if ( rc.suspectTRs.get( id ) == null )
-              {
-System.out.println( "bad TR candidate: " + id );
-                rc.suspectTRs.put( id, Integer.valueOf( priorityclassifier ) );
-              }
-            }
-          }
-        }
-      }
-
-      // if recording, new MessageData for each section (needed for turn-instructions)
-      if ( message != null && message.wayKeyValues != null )
-      {
-        originElement.message = message;
-        message = new MessageData();
-      }
-
-      int dist = rc.calcDistance( lon1, lat1, lon2, lat2 );
-      
-      boolean stopAtEndpoint = false;
-      if ( rc.shortestmatch )
-      {
-        if ( rc.isEndpoint )
-        {
-          stopAtEndpoint = true;
-          ele2 = interpolateEle( ele1, ele2, rc.wayfraction );
-        }
-        else
-        {
-          // we just start here, reset everything
-          cost = 0;
-          resetState();
-          lon0 = -1; // reset turncost-pipe
-          lat0 = -1;
-          isStartpoint = true;
-
-          if ( recordTransferNodes )
-          {
-            if (  rc.wayfraction > 0. )
-            {
-              ele1 = interpolateEle( ele1, ele2, 1. - rc.wayfraction );
-              originElement = OsmPathElement.create( rc.ilonshortest, rc.ilatshortest, ele1, null, rc.countTraffic );
-            }
-            else
-            {
-              originElement = null; // prevent duplicate point
-            }
-          }
-        }
-      }
-
-      if ( message != null )
-      {
-        message.linkdist += dist;
-      }
-      linkdisttotal += dist;
-
-      // apply a start-direction if appropriate (by faking the origin position)
-      if ( isStartpoint )
-      {
-        if ( rc.startDirectionValid )
-        {
-          double dir = rc.startDirection.intValue() / 57.29578;
-          lon0 = lon1 - (int) ( 1000. * Math.sin( dir ) / rc.getCosLat() );
-          lat0 = lat1 - (int) ( 1000. * Math.cos( dir ) );
-        }
-        else
-        {
-          lon0 = lon1 - (lon2-lon1);
-          lat0 = lat1 - (lat2-lat1);
-        }
-      }
-      double angle = rc.calcAngle( lon0, lat0, lon1, lat1, lon2, lat2 );
-      double cosangle = rc.getCosAngle();
-
-      // *** elevation stuff
-      double delta_h = 0.;
-      if ( ele2 == Short.MIN_VALUE ) ele2 = ele1;
-      if ( ele1 != Short.MIN_VALUE )
-      {
-        delta_h = (ele2 - ele1)/4.;
-        if ( rc.inverseDirection )
-        {
-          delta_h = -delta_h;
-        }
-      }
-
-      double elevation = ele2 == Short.MIN_VALUE ? 100. : ele2/4.;
-
-      double sectionCost = processWaySection( rc, dist, delta_h, elevation, angle, cosangle, isStartpoint, nsection, lastpriorityclassifier );
-      if ( ( sectionCost < 0. || costfactor > 9996. && !detailMode ) || sectionCost + cost >= 2000000000. )
-      {
-        if ( ( costfactor == 9998. && priorityclassifier == lastpriorityclassifier ) || costfactor == 9997. )
-        {
-          rc.foundWayBlock = Math.max( rc.foundWayBlock, priorityclassifier );
-        }
-        cost = -1;
-        return;
-      }
-
-      if ( isTrafficBackbone )
-      {
-        sectionCost = 0.;
-      }
-
-      cost += (int)sectionCost;
-
-      // calculate traffic
-      if ( rc.countTraffic )
-      {
-        int minDist = (int)rc.trafficSourceMinDist;
-        int cost2 = cost < minDist ? minDist : cost;
-        traffic += dist*rc.expctxWay.getTrafficSourceDensity()*Math.pow(cost2/10000.f,rc.trafficSourceExponent);
-      }
-
-      if ( message != null )
-      {
-        message.turnangle = (float)angle;
-        message.time = (float)getTotalTime();
-        message.energy = (float)getTotalEnergy();
-        message.priorityclassifier = priorityclassifier;
-        message.classifiermask = classifiermask;
-        message.lon = lon2;
-        message.lat = lat2;
-        message.ele = ele2;
-        message.wayKeyValues = rc.expctxWay.getKeyValueDescription( isReverse, description );
-      }
-
-      if ( stopAtEndpoint )
-      {
-        if ( recordTransferNodes )
-        {
-          originElement = OsmPathElement.create( rc.ilonshortest, rc.ilatshortest, ele2, originElement, rc.countTraffic );
-          originElement.cost = cost;
-          if ( message != null )
-          {
-            originElement.message = message;
-          }
-        }
-        if ( rc.nogomatch )
-        {
-          cost = -1;
-        }
-        return;
-      }
-
-      if ( transferNode == null )
-      {
-        // *** penalty for being part of the reference track
-        if ( refTrack != null && refTrack.containsNode( targetNode ) && refTrack.containsNode( sourceNode ) )
-        {
-          int reftrackcost = linkdisttotal;
-          cost += reftrackcost;
-        }
-        selev = ele2;
-        break;
-      }
-      transferNode = transferNode.next;
-
-      if ( recordTransferNodes )
-      {
-        originElement = OsmPathElement.create( lon2, lat2, ele2, originElement, rc.countTraffic );
-        originElement.cost = cost;
-        originElement.addTraffic( traffic );
-        traffic = 0;
-      }
-      lon0 = lon1;
-      lat0 = lat1;
-      lon1 = lon2;
-      lat1 = lat2;
-      ele1 = ele2;
-    }
-
-    // check for nogo-matches (after the *actual* start of segment)
-    if ( rc.nogomatch )
-    {
-      cost = -1;
-      return;
-    }
-
-    // add target-node costs
-    double targetCost = processTargetNode( rc );
-    if ( targetCost < 0. || targetCost + cost >= 2000000000. )
-    {
-      if ( rc.suspectNodes != null && priorityclassifier > 20 && rc.inverseDirection == rc.inverseRouting )
-      {
-        rc.foundNodeBlock = true;
-        Long id = Long.valueOf( targetNode.getIdFromPos() );
-        Integer val = rc.suspectNodes.get( id );
-        if ( val == null || priorityclassifier > val.intValue() )
-        {
-          rc.suspectNodes.put( id, Integer.valueOf( priorityclassifier ) );
-        }
-      }
-
-      cost = -1;
-      return;
-    }
-    cost += (int)targetCost;
-  }
-
-
-  public short interpolateEle( short e1, short e2, double fraction )
-  {
-    if ( e1 == Short.MIN_VALUE || e2 == Short.MIN_VALUE )
-    {
-      return Short.MIN_VALUE;
-    }
-    return (short)( e1*(1.-fraction) + e2*fraction );
-  }
-
-  protected abstract double processWaySection( RoutingContext rc, double dist, double delta_h, double elevation, double angle, double cosangle, boolean isStartpoint, int nsection, int lastpriorityclassifier );
-
-  protected abstract double processTargetNode( RoutingContext rc );
-
-  public abstract int elevationCorrection( RoutingContext rc );
-
-  public abstract boolean definitlyWorseThan( OsmPath p, RoutingContext rc );
-
-  public OsmNode getSourceNode()
-  {
-    return sourceNode;
-  }
-
-  public OsmNode getTargetNode()
-  {
-    return targetNode;
-  }
-
-  public OsmLink getLink()
-  {
-    return link;
-  }
-
-
-  public void setNextForLink( OsmLinkHolder holder )
-  {
-    nextForLink = holder;
-  }
-
-  public OsmLinkHolder getNextForLink()
-  {
-    return nextForLink;
-  }
-
-  public double getTotalTime()
-  {
-    return 0.;
-  }
-  
-  public double getTotalEnergy()
-  {
-    return 0.;
-  }
-}
+/**
+ * Container for link between two Osm nodes
+ *
+ * @author ab
+ */
+package btools.router;
+
+import java.io.IOException;
+
+import btools.mapaccess.OsmLink;
+import btools.mapaccess.OsmLinkHolder;
+import btools.mapaccess.OsmNode;
+import btools.mapaccess.OsmTransferNode;
+import btools.mapaccess.TurnRestriction;
+
+abstract class OsmPath implements OsmLinkHolder
+{
+  /**
+   * The cost of that path (a modified distance)
+   */
+  public int cost = 0;
+
+  // the elevation assumed for that path can have a value
+  // if the corresponding node has not
+  public short selev;
+
+  public int airdistance = 0; // distance to endpos
+  
+  protected OsmNode sourceNode;
+  protected OsmNode targetNode;
+
+  protected OsmLink link;
+  public OsmPathElement originElement;
+  public OsmPathElement myElement;
+
+  protected float traffic;
+
+  private OsmLinkHolder nextForLink = null;
+
+  public int treedepth = 0;
+
+  // the position of the waypoint just before
+  // this path position (for angle calculation)
+  public int originLon;
+  public int originLat;
+
+  // the classifier of the segment just before this paths position
+  protected float lastClassifier;
+  protected float lastInitialCost;
+
+  protected int priorityclassifier;
+
+  private static final int PATH_START_BIT = 1;
+  private static final int CAN_LEAVE_DESTINATION_BIT = 2;
+  private static final int IS_ON_DESTINATION_BIT = 4;
+  private static final int HAD_DESTINATION_START_BIT = 8;
+  protected int bitfield = PATH_START_BIT;
+
+  private boolean getBit( int mask )
+  {
+    return (bitfield & mask ) != 0;
+  }
+
+  private void setBit( int mask, boolean bit )
+  {
+    if ( getBit( mask ) != bit )
+    {
+      bitfield ^= mask;
+    }
+  }
+
+  public boolean didEnterDestinationArea()
+  {
+    return !getBit( HAD_DESTINATION_START_BIT ) && getBit( IS_ON_DESTINATION_BIT );
+  }
+
+  public MessageData message;
+
+  public void unregisterUpTree( RoutingContext rc )
+  {
+    try
+    {
+      OsmPathElement pe = originElement;
+      while( pe instanceof OsmPathElementWithTraffic && ((OsmPathElementWithTraffic)pe).unregister(rc) )
+      {
+        pe = pe.origin;
+      }
+    }
+    catch( IOException ioe )
+    {
+      throw new RuntimeException( ioe );
+    }
+  }
+
+  public void registerUpTree()
+  {
+    if ( originElement instanceof OsmPathElementWithTraffic )
+    {
+      OsmPathElementWithTraffic ot = (OsmPathElementWithTraffic)originElement;
+      ot.register();
+      ot.addTraffic( traffic );
+    }
+  }
+
+  public void init( OsmLink link )
+  {
+    this.link = link;
+    targetNode = link.getTarget( null );
+    selev = targetNode.getSElev();
+
+    originLon = -1;
+    originLat = -1;
+  }
+
+  public void init( OsmPath origin, OsmLink link, OsmTrack refTrack, boolean detailMode, RoutingContext rc )
+  {
+    if ( origin.myElement == null )
+    {
+      origin.myElement = OsmPathElement.create( origin, rc.countTraffic );
+    }
+    this.originElement = origin.myElement;
+    this.link = link;
+    this.sourceNode = origin.targetNode;
+    this.targetNode = link.getTarget( sourceNode );
+    this.cost = origin.cost;
+    this.lastClassifier = origin.lastClassifier;
+    this.lastInitialCost = origin.lastInitialCost;
+    this.bitfield = origin.bitfield;
+    init( origin );
+    addAddionalPenalty(refTrack, detailMode, origin, link, rc );
+  }
+  
+  protected abstract void init( OsmPath orig );
+
+  protected abstract void resetState();
+
+
+  protected void addAddionalPenalty(OsmTrack refTrack, boolean detailMode, OsmPath origin, OsmLink link, RoutingContext rc )
+  {
+    byte[] description = link.descriptionBitmap;
+    if ( description == null ) throw new IllegalArgumentException( "null description for: " + link );
+
+    boolean recordTransferNodes = detailMode || rc.countTraffic;
+
+    rc.nogomatch = false;
+
+    // extract the 3 positions of the first section
+    int lon0 = origin.originLon;
+    int lat0 = origin.originLat;
+
+    int lon1 = sourceNode.getILon();
+    int lat1 = sourceNode.getILat();
+    short ele1 = origin.selev;
+
+    int linkdisttotal = 0;
+
+    message = detailMode ? new MessageData() : null;
+
+    boolean isReverse = link.isReverse( sourceNode );
+
+    // evaluate the way tags
+    rc.expctxWay.evaluate( rc.inverseDirection ^ isReverse, description );
+
+
+    // calculate the costfactor inputs
+    float costfactor = rc.expctxWay.getCostfactor();
+    boolean isTrafficBackbone = cost == 0 && rc.expctxWay.getIsTrafficBackbone() > 0.f;
+    int lastpriorityclassifier = priorityclassifier;
+    priorityclassifier = (int)rc.expctxWay.getPriorityClassifier();
+
+    // *** add initial cost if the classifier changed
+    float newClassifier = rc.expctxWay.getInitialClassifier();
+    float newInitialCost = rc.expctxWay.getInitialcost();
+    float classifierDiff = newClassifier - lastClassifier;
+    if ( newClassifier != 0. && lastClassifier != 0. && ( classifierDiff > 0.0005 || classifierDiff < -0.0005 ) )
+    {
+      float initialcost = rc.inverseDirection ? lastInitialCost : newInitialCost;
+      if ( initialcost >= 1000000. )
+      {
+        cost = -1;
+        return;
+      }
+
+      int iicost = (int)initialcost;
+      if ( message != null )
+      {
+        message.linkinitcost += iicost;
+      }
+      cost += iicost;
+    }
+    lastClassifier = newClassifier;
+    lastInitialCost = newInitialCost;
+
+    // *** destination logic: no destination access in between 
+    int classifiermask = (int)rc.expctxWay.getClassifierMask();
+    boolean newDestination = (classifiermask & 64) != 0;
+    boolean oldDestination = getBit( IS_ON_DESTINATION_BIT );
+    if ( getBit( PATH_START_BIT ) )
+    {
+      setBit( PATH_START_BIT, false );
+      setBit( CAN_LEAVE_DESTINATION_BIT, newDestination );
+      setBit( HAD_DESTINATION_START_BIT, newDestination );
+    }
+    else
+    {
+      if ( oldDestination && !newDestination )
+      {
+        if ( getBit( CAN_LEAVE_DESTINATION_BIT ) )
+        {
+          setBit( CAN_LEAVE_DESTINATION_BIT, false );
+        }
+        else
+        {
+          cost = -1;
+          return;
+        }
+      }
+    }
+    setBit( IS_ON_DESTINATION_BIT, newDestination );
+    
+
+    OsmTransferNode transferNode = link.geometry == null ? null
+                  : rc.geometryDecoder.decodeGeometry( link.geometry, sourceNode, targetNode, isReverse );
+
+    for(int nsection=0; ;nsection++)
+    {
+    
+      originLon = lon1;
+      originLat = lat1;
+
+      int lon2;
+      int lat2;
+      short ele2;
+
+      if ( transferNode == null )
+      {
+        lon2 = targetNode.ilon;
+        lat2 = targetNode.ilat;
+        ele2 = targetNode.selev;
+      }
+      else
+      {
+        lon2 = transferNode.ilon;
+        lat2 = transferNode.ilat;
+        ele2 = transferNode.selev;
+      }
+
+      boolean isStartpoint = lon0 == -1 && lat0 == -1;
+
+      // check turn restrictions (n detail mode (=final pass) no TR to not mess up voice hints)
+      if ( nsection == 0 && rc.considerTurnRestrictions && !detailMode&& !isStartpoint )
+      {
+        boolean hasAnyPositive = false;
+        boolean hasPositive = false;
+        boolean hasNegative = false;
+        TurnRestriction tr = sourceNode.firstRestriction;
+        while( tr != null )
+        {
+          if ( ( tr.exceptBikes() && rc.bikeMode ) || tr.exceptMotorcars() && rc.carMode )
+          {
+            tr = tr.next;
+            continue;
+          }
+          int fromLon = rc.inverseDirection ? lon2 : lon0;
+          int fromLat = rc.inverseDirection ? lat2 : lat0;
+          int toLon = rc.inverseDirection ? lon0 : lon2;
+          int toLat = rc.inverseDirection ? lat0 : lat2;
+          if ( tr.fromLon == fromLon && tr.fromLat == fromLat )
+          {
+            if ( tr.isPositive )
+            {
+              hasAnyPositive = true;
+            }
+            if ( tr.toLon == toLon && tr.toLat == toLat )
+            {
+              if ( tr.isPositive )
+              {
+                hasPositive = true;
+              }
+              else
+              {
+                hasNegative = true;
+              }
+            }
+          }
+          tr = tr.next;
+        }
+        if ( !hasPositive && ( hasAnyPositive || hasNegative ) )
+        {
+          if ( rc.considerTurnRestrictions && !detailMode )
+          {
+            cost = -1;
+            return;
+          }
+          if ( !rc.considerTurnRestrictions && detailMode ) // detect effective (=suspect) TRs
+          {
+            if ( rc.suspectTRs != null && priorityclassifier > 20 && cost > 2000 && cost < rc.maxcost - 2000 )
+            {
+              Long id = Long.valueOf( sourceNode.getIdFromPos() );
+              if ( rc.suspectTRs.get( id ) == null )
+              {
+System.out.println( "bad TR candidate: " + id );
+                rc.suspectTRs.put( id, Integer.valueOf( priorityclassifier ) );
+              }
+            }
+          }
+        }
+      }
+
+      // if recording, new MessageData for each section (needed for turn-instructions)
+      if ( message != null && message.wayKeyValues != null )
+      {
+        originElement.message = message;
+        message = new MessageData();
+      }
+
+      int dist = rc.calcDistance( lon1, lat1, lon2, lat2 );
+      
+      boolean stopAtEndpoint = false;
+      if ( rc.shortestmatch )
+      {
+        if ( rc.isEndpoint )
+        {
+          stopAtEndpoint = true;
+          ele2 = interpolateEle( ele1, ele2, rc.wayfraction );
+        }
+        else
+        {
+          // we just start here, reset everything
+          cost = 0;
+          resetState();
+          lon0 = -1; // reset turncost-pipe
+          lat0 = -1;
+          isStartpoint = true;
+
+          if ( recordTransferNodes )
+          {
+            if (  rc.wayfraction > 0. )
+            {
+              ele1 = interpolateEle( ele1, ele2, 1. - rc.wayfraction );
+              originElement = OsmPathElement.create( rc.ilonshortest, rc.ilatshortest, ele1, null, rc.countTraffic );
+            }
+            else
+            {
+              originElement = null; // prevent duplicate point
+            }
+          }
+        }
+      }
+
+      if ( message != null )
+      {
+        message.linkdist += dist;
+      }
+      linkdisttotal += dist;
+
+      // apply a start-direction if appropriate (by faking the origin position)
+      if ( isStartpoint )
+      {
+        if ( rc.startDirectionValid )
+        {
+          double dir = rc.startDirection.intValue() / 57.29578;
+          lon0 = lon1 - (int) ( 1000. * Math.sin( dir ) / rc.getCosLat() );
+          lat0 = lat1 - (int) ( 1000. * Math.cos( dir ) );
+        }
+        else
+        {
+          lon0 = lon1 - (lon2-lon1);
+          lat0 = lat1 - (lat2-lat1);
+        }
+      }
+      double angle = rc.calcAngle( lon0, lat0, lon1, lat1, lon2, lat2 );
+      double cosangle = rc.getCosAngle();
+
+      // *** elevation stuff
+      double delta_h = 0.;
+      if ( ele2 == Short.MIN_VALUE ) ele2 = ele1;
+      if ( ele1 != Short.MIN_VALUE )
+      {
+        delta_h = (ele2 - ele1)/4.;
+        if ( rc.inverseDirection )
+        {
+          delta_h = -delta_h;
+        }
+      }
+
+      double elevation = ele2 == Short.MIN_VALUE ? 100. : ele2/4.;
+
+      double sectionCost = processWaySection( rc, dist, delta_h, elevation, angle, cosangle, isStartpoint, nsection, lastpriorityclassifier );
+      if ( ( sectionCost < 0. || costfactor > 9996. && !detailMode ) || sectionCost + cost >= 2000000000. )
+      {
+        if ( ( costfactor == 9998. && priorityclassifier == lastpriorityclassifier ) || costfactor == 9997. )
+        {
+          rc.foundWayBlock = Math.max( rc.foundWayBlock, priorityclassifier );
+        }
+        cost = -1;
+        return;
+      }
+
+      if ( isTrafficBackbone )
+      {
+        sectionCost = 0.;
+      }
+
+      cost += (int)sectionCost;
+
+      // calculate traffic
+      if ( rc.countTraffic )
+      {
+        int minDist = (int)rc.trafficSourceMinDist;
+        int cost2 = cost < minDist ? minDist : cost;
+        traffic += dist*rc.expctxWay.getTrafficSourceDensity()*Math.pow(cost2/10000.f,rc.trafficSourceExponent);
+      }
+
+      if ( message != null )
+      {
+        message.turnangle = (float)angle;
+        message.time = (float)getTotalTime();
+        message.energy = (float)getTotalEnergy();
+        message.priorityclassifier = priorityclassifier;
+        message.classifiermask = classifiermask;
+        message.lon = lon2;
+        message.lat = lat2;
+        message.ele = ele2;
+        message.wayKeyValues = rc.expctxWay.getKeyValueDescription( isReverse, description );
+      }
+
+      if ( stopAtEndpoint )
+      {
+        if ( recordTransferNodes )
+        {
+          originElement = OsmPathElement.create( rc.ilonshortest, rc.ilatshortest, ele2, originElement, rc.countTraffic );
+          originElement.cost = cost;
+          if ( message != null )
+          {
+            originElement.message = message;
+          }
+        }
+        if ( rc.nogomatch )
+        {
+          cost = -1;
+        }
+        return;
+      }
+
+      if ( transferNode == null )
+      {
+        // *** penalty for being part of the reference track
+        if ( refTrack != null && refTrack.containsNode( targetNode ) && refTrack.containsNode( sourceNode ) )
+        {
+          int reftrackcost = linkdisttotal;
+          cost += reftrackcost;
+        }
+        selev = ele2;
+        break;
+      }
+      transferNode = transferNode.next;
+
+      if ( recordTransferNodes )
+      {
+        originElement = OsmPathElement.create( lon2, lat2, ele2, originElement, rc.countTraffic );
+        originElement.cost = cost;
+        originElement.addTraffic( traffic );
+        traffic = 0;
+      }
+      lon0 = lon1;
+      lat0 = lat1;
+      lon1 = lon2;
+      lat1 = lat2;
+      ele1 = ele2;
+    }
+
+    // check for nogo-matches (after the *actual* start of segment)
+    if ( rc.nogomatch )
+    {
+      cost = -1;
+      return;
+    }
+
+    // add target-node costs
+    double targetCost = processTargetNode( rc );
+    if ( targetCost < 0. || targetCost + cost >= 2000000000. )
+    {
+      if ( rc.suspectNodes != null && priorityclassifier > 20 && rc.inverseDirection == rc.inverseRouting )
+      {
+        rc.foundNodeBlock = true;
+        Long id = Long.valueOf( targetNode.getIdFromPos() );
+        Integer val = rc.suspectNodes.get( id );
+        if ( val == null || priorityclassifier > val.intValue() )
+        {
+          rc.suspectNodes.put( id, Integer.valueOf( priorityclassifier ) );
+        }
+      }
+
+      cost = -1;
+      return;
+    }
+    cost += (int)targetCost;
+  }
+
+
+  public short interpolateEle( short e1, short e2, double fraction )
+  {
+    if ( e1 == Short.MIN_VALUE || e2 == Short.MIN_VALUE )
+    {
+      return Short.MIN_VALUE;
+    }
+    return (short)( e1*(1.-fraction) + e2*fraction );
+  }
+
+  protected abstract double processWaySection( RoutingContext rc, double dist, double delta_h, double elevation, double angle, double cosangle, boolean isStartpoint, int nsection, int lastpriorityclassifier );
+
+  protected abstract double processTargetNode( RoutingContext rc );
+
+  public abstract int elevationCorrection( RoutingContext rc );
+
+  public abstract boolean definitlyWorseThan( OsmPath p, RoutingContext rc );
+
+  public OsmNode getSourceNode()
+  {
+    return sourceNode;
+  }
+
+  public OsmNode getTargetNode()
+  {
+    return targetNode;
+  }
+
+  public OsmLink getLink()
+  {
+    return link;
+  }
+
+
+  public void setNextForLink( OsmLinkHolder holder )
+  {
+    nextForLink = holder;
+  }
+
+  public OsmLinkHolder getNextForLink()
+  {
+    return nextForLink;
+  }
+
+  public double getTotalTime()
+  {
+    return 0.;
+  }
+  
+  public double getTotalEnergy()
+  {
+    return 0.;
+  }
+}